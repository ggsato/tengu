#!/usr/bin/env python
# -*- coding: utf-8 -*-

import logging, math, time
from sets import Set
from operator import attrgetter

import cv2
import numpy as np

from scipy.optimize import linear_sum_assignment

from ..tengu_flow_analyzer import KLTAnalyzer, TenguNode
from ..tengu_tracker import TenguTracker, Tracklet, TenguCostMatrix
from ..common import draw_str

"""
This tracker represents a list of optical flow trackes as a weighed undirected graph.
Each track is a vertex, and between which an edge is created if any two vertices exist in a same detection.
The number of such co-existence is counted as its weight.

Then, such a graph is somehow clustered to represent an object.
One way is Spectral Clustering by generating Laplacian matrix of the graph.
But it is hard to know the number of clusters beforehand, so this is not ideal.

So, a different approach was taken here. Girvan and Newman's community detection.
The algorithm is available as centrality.girvan_newman in networkx(since 2.0).

Once a graph is clustered into sets of vertices(optical flow tracks), 
a cost matrix is calculated for assignments.
"""

class ClusteredKLTTracklet(Tracklet):

    def __init__(self, tracker, keep_lost_tracklet=False):
        super(ClusteredKLTTracklet, self).__init__()
        self._direction = None
        self.tracker = tracker
        self._keep_lost_tracklet = keep_lost_tracklet
        self._rect = None
        self._hist = None
        self._centers = []
        self._validated_nodes = Set([])

    @property
    def rect(self):
        """
        an internal rect is updated with or without assignment as follows:
        1. with assignment
            rect <= detection
        2. without assignment
            2-0: update its position by valid ndoes
            2-1: no valid nodes anymore, only one assignment is available
                rect <= NO UPDATE
            2-2: 2 detections are available
                rect <= two previous rects
        """
        return self._rect

    def similarity(self, assignment):
        """
        calculate similarity of assignment to self
        1. rect similarity(position, size similrity)
        2. histogram similarity
        """


        if self._rect is None:
            # this means this is called for the first time
            assignment.hist, assignment.img = self.histogram(assignment.detection)
            return 1.0

        # 1. rect similarity
        rect_similarity = TenguTracker.calculate_overlap_ratio(self._rect, assignment.detection)

        # 2. histogram similarity
        hist0 = self._hist
        hist1, assignment.img = self.histogram(assignment.detection)
        assignment.hist = hist1
        hist_similarity = cv2.compareHist(hist0, hist1, cv2.HISTCMP_CORREL)

        disable_similarity = False
        if disable_similarity:
            rect_similarity = 1.0
            hist_similarity = 1.0

        similarity = [rect_similarity, hist_similarity]
        
        self.logger.debug('similarity = {}'.format(similarity))

        return min(similarity)

    def histogram(self, rect):
        frame = self.tracker._tengu_flow_analyer._klt_analyzer.last_frame
        bigger_ratio = 0.0
        from_y = int(rect[1])
        from_y = max(0, int(from_y - rect[3] * bigger_ratio))
        to_y = int(rect[1]+rect[3])
        to_y = min(frame.shape[0], int(to_y + rect[3] * bigger_ratio))
        from_x = int(rect[0])
        from_x = max(0, int(from_x - rect[2] * bigger_ratio))
        to_x = int(rect[0]+rect[3])
        to_x = min(frame.shape[1], int(to_x + rect[2] * bigger_ratio))
        img = frame[from_y:to_y, from_x:to_x, :]
        hist = cv2.calcHist([img], [0, 1, 2], None, [32, 32, 32], [0, 256, 0, 256, 0, 256])
        cv2.normalize(hist, hist)
        flattened = hist.flatten()
        return flattened, img.copy()

    def last_movement(self):
        if len(self._centers) < TenguNode._min_length:
            # no speed calculation possible
            return None

        pos_last = self._centers[-1]
        pos_first = self._centers[0]

        # direction
        # atan results is between -pi and pi
        self._direction = math.atan2(pos_last[1] - pos_first[1], pos_last[0] - pos_first[0])

        return [(pos_last[0]-pos_first[0])/TenguNode._min_length, (pos_last[1]-pos_first[1])/TenguNode._min_length]

    @property
    def direction(self):
        return self._direction

    def update_properties(self, lost=True):
        assignment = self._assignments[-1]
        self._movement = self.last_movement()
        new_confidence = self.similarity(assignment)
        if new_confidence < self._confidence:
            # instead of directly replacing the value, use decay
            self._confidence = self._confidence * Tracklet._estimation_decay
        else:
            self._confidence = new_confidence
        # rect has to be updated after similarity calculation
        self._rect = assignment.detection
        self._hist = assignment.hist
        self._centers.append(NodeCluster.center(self._rect))
        # to get a stable direction, keep all the centers
        #if len(self._centers) > TenguNode._min_length:
        #    del self._centers[0]
        if not lost or self._keep_lost_tracklet:
            self._last_updated_at = TenguTracker._global_updates

    def update_with_assignment(self, assignment, class_name):
        if len(self._assignments) > 0:
            self.logger.debug('{}@{}: updating with {} from {} at {}'.format(id(self), self.obj_id, assignment, self._assignments[-1], self._last_updated_at))

        # check ownership
        owned = []
        for node in assignment.group:
            if node.owner is not None:
                if node.owner != self:
                    continue
                else:
                    # already owned
                    owned.append(node)
            else:
                node.set_owner(self)
                owned.append(node)
        assignment.group = owned

        if len(self._assignments) > 0 and self.similarity(assignment) < Tracklet._min_confidence:
            # do not accept this
            self.update_without_assignment()
        else:
            # update
            self._assignments.append(assignment)
            self._validated_nodes = Set(assignment.group)
            self.update_properties(lost=False)
            self.recent_updates_by('1')
            if not self._class_map.has_key(class_name):
                self._class_map[class_name] = 0
            self._class_map[class_name] += 1

    def update_without_assignment(self):
        """
        no update was available
        so create a possible assignment to update
        """

        self.logger.debug('updating without {}@{}'.format(id(self), self.obj_id))

        if len(self._validated_nodes) > 0:
            empty = NodeCluster(self._validated_nodes, None)
            next_rect = empty.estinamte_next_rect(self._rect)
            if next_rect is None:
                self.recent_updates_by('2-0x')
            else:
                empty.detection = next_rect
                self._assignments.append(empty)
                self.update_properties()
                self.recent_updates_by('2-0')
        else:
            # pattern 2
            self.recent_updates_by('2-1')
        
        self.validate_nodes()

    def validate_nodes(self):
        """
        check and merge valid nodes
        """
        latest_set = Set(self._assignments[-1].group)
        if self._validated_nodes is None:
            self._validated_nodes = latest_set
            return

        # check
        validated = Set([])
        for node in self._validated_nodes:
            # in the first place, remove if outdated
            if node.last_updated_at != TenguTracker._global_updates-1:
                continue 
            if node in validated:
                continue
            # then, find at least one similar node
            for another in self._validated_nodes:
                if node == another:
                    continue
                if another.last_updated_at != TenguTracker._global_updates-1:
                    continue 
                similarity = node.similarity(another)
                if min(similarity) >=  ClusteredKLTTracker._minimum_node_similarity:
                    # found one
                    validated = validated | Set([node, another])
                    break
        self._validated_nodes = validated

    def cropped_images(self, max_size):
        """get intermediate images
        """
        cropped_images = []
        use_intermediate = False
        if use_intermediate:
            diff = len(self._assignments) - max_size
            offset = 0
            if diff > 0:
                # take intermediate images
                offset = diff / 2
            index = 1
            while index <= max_size and (index+offset) <= len(self._assignments):
                assignment = self._assignments[-1*(index+offset)]
                if hasattr(assignment, 'img') and assignment.img is not None:
                    cropped_images.append(assignment.img)
                index += 1
        else:
            # use from the first
            index = 0
            while len(cropped_images) < len(self._assignments) and len(cropped_images) < max_size:
                assignment = self._assignments[index]
                if hasattr(assignment, 'img') and assignment.img is not None:
                    cropped_images.append(assignment.img)
                index += 1

        return cropped_images

class NodeCluster(object):

    _min_rect_length = 10

    def __init__(self, group, detection):
        super(NodeCluster, self).__init__()
        self.logger = logging.getLogger(__name__)
        self.group = group
        self.detection = detection
        self.hist = None

    def __repr__(self):
        return '{} nodes of {}, detection={}'.format(len(self.group), self.group, self.detection)

    def rect_from_group(self):
        # larget enough value
        left = 10000
        top = 10000
        # small enough value
        right = 0
        bottom = 0
        for node in self.group:
            x, y = node.tr[-1]
            if x < left:
                left = x
            if x > right:
                right = x

            if y < top:
                top = y
            if y > bottom:
                bottom = y
        return (int(left), int(top), int(right-left), int(bottom-top))

    def avg_movement(self):
        total_move_x = 0
        total_move_y = 0
        valid = 0
        for node in self.group:
            movement = node.last_move()
            if movement is None:
                continue

            total_move_x += movement[0]
            total_move_y += movement[1]
            valid += 1

        if valid == 0:
            return None

        return [total_move_x/valid, total_move_y/valid]

    def estinamte_next_rect(self, current_rect):
        """ estimate the next rect from the movement of pixels
        """
        avg_movement = self.avg_movement()
        if avg_movement is None or avg_movement[0] < 1 or avg_movement[1] < 1:
            # this is stationally
            self.logger.debug('stationally cluster, estimate the same rect as prev')
            return current_rect
        else:
            self.logger.debug('avg_move is {}, not stationally, estimating next rect...'.format(avg_movement))

        total_moves = []
        for node in self.group:
            if len(node.tr) == 1:
                continue
            prev = node.tr[-1]
            prev2 = node.tr[-2]

            move = [prev[0]-prev2[0], prev[1]-prev2[1]]
            total_moves.append(move)

        if len(total_moves) == 0:
            return None

        total_moves_sum = [0, 0]
        for move in total_moves:
            total_moves_sum[0] += move[0]
            total_moves_sum[1] += move[1]

        next_rect = (current_rect[0] + int(total_moves_sum[0]/len(total_moves_sum)), current_rect[1] + int(total_moves_sum[1]/len(total_moves_sum)), current_rect[2], current_rect[3])
        self.logger.debug('next rect {} was estimated from {}'.format(next_rect, current_rect))
        return next_rect

    @staticmethod
    def center(rect):
        return (rect[0]+int(rect[2]/2), rect[1]+int(rect[3]/2))

class ClusteredKLTTracker(TenguTracker):

    _minimum_community_size = 2
    _minimum_node_similarity = 0.5
    
    def __init__(self, keep_lost_tracklet=False, ignore_direction_ranges=None, **kwargs):
        super(ClusteredKLTTracker, self).__init__(**kwargs)
        self._keep_lost_tracklet = keep_lost_tracklet
        # (start, end], -pi <= ignored_range < pi
        self._ignore_direction_ranges = ignore_direction_ranges
        self._tengu_flow_analyer = None
        self.detected_node_set = Set([])
        self.detection_node_map = None
        self.debug = None

    def prepare_updates(self, detections):

        if self._tengu_flow_analyer._klt_analyzer.draw_flows:
            # this is a debug mode
            self.debug = self._tengu_flow_analyer._klt_analyzer.prev_gray.copy()

        start = time.time()

        # update node and edge(add, remove)
        self.update_detected_node_set()
        lap1 = time.time()
        self.logger.debug('udpate_detected_node_set took {} s'.format(lap1 - start))

        # update weights
        self.detection_node_map = self.update_detection_node_map(detections)
        lap2 = time.time()
        self.logger.debug('update_detection_node_map took {} s'.format(lap2 - lap1))

        end = time.time()
        self.logger.debug('prepare_updates took {} s'.format(end - start))

        # update
        self._tengu_flow_analyer._klt_analyzer.last_detections = detections

        if self._tengu_flow_analyer._klt_analyzer.draw_flows:
            self.draw_detected_node_set()
            cv2.imshow('Clustered KLT Debug', self.debug)

    def initialize_tracklets(self, detections, class_names):
        
        self.prepare_updates(detections)

        for d, detection in enumerate(detections):
            self._tracklets.append(self.new_tracklet(detection, class_names[d]))

    def new_tracklet(self, assignment, class_name):
        to = ClusteredKLTTracklet(self, keep_lost_tracklet=self._keep_lost_tracklet)
        to.update_with_assignment(NodeCluster(self.detection_node_map[assignment], assignment), class_name)
        return to

    def update_detected_node_set(self):
        
        nodes = self._tengu_flow_analyer._klt_analyzer.nodes
        self.logger.debug('updating detected_node_set with {} nodes, and {} detected_node_set nodes'.format(len(nodes), len(self.detected_node_set)))

        # remove
        removed_nodes = self._tengu_flow_analyer._klt_analyzer.last_removed_nodes
        for removed_node in removed_nodes:
            self.detected_node_set.discard(removed_node)

    def update_detection_node_map(self, detections):
        
        detection_node_map = {}
        for detection in detections:
            detection_node_map[detection] = []
        nodes = self._tengu_flow_analyer._klt_analyzer.nodes
        for node in nodes:
            for detection in detections:
                if node.inside_rect(detection):
                    if not node in self.detected_node_set:
                        self.detected_node_set.add(node)
                    else:
                        node.update_last_detected(detection)
                    detection_node_map[detection].append(node)

        for detection in detection_node_map:
            in_nodes = detection_node_map[detection]
            self.logger.debug('found {} in-nodes in {}'.format(len(in_nodes), detection))

        return detection_node_map

    def assign_new_to_tracklet(self, new_assignment, class_name, tracklet):
        if new_assignment is None:
            tracklet.update_without_assignment()
        else:
            tracklet.update_with_assignment(NodeCluster(self.detection_node_map[new_assignment], new_assignment), class_name)

    def obsolete_trackings(self):

        # obsolete trackings
        super(ClusteredKLTTracker, self).obsolete_trackings()

        # obsolete detected nodes
        obsolete_nodes = Set([])
        for node in self.detected_node_set:
            diff = TenguTracker._global_updates - node.last_detected_at
            if diff > self._obsoletion:
                # node is obsolete
                obsolete_nodes.add(node)
                # REMARKS: THIS IS UGLY, ISOLATE ASAP
                if node in self._tengu_flow_analyer._klt_analyzer._last_removed_nodes:
                    # this node was already removed, nothing to do
                    pass
                else:
                    # remove from sceneanalyzer as well
                    self._tengu_flow_analyer._klt_analyzer._last_removed_nodes.append(node)
                    del self._tengu_flow_analyer._klt_analyzer.nodes[self._tengu_flow_analyer._klt_analyzer.nodes.index(node)]
                self.logger.debug('removed obsolete node due to diff = {}'.format(diff))

        # REMARKS: THIS IS UGLY, TOO
        for node in self._tengu_flow_analyer._klt_analyzer.nodes:
            diff = TenguTracker._global_updates - node.last_detected_at
            if diff > self._obsoletion:
                # remove from sceneanalyzer as well
                self._tengu_flow_analyer._klt_analyzer._last_removed_nodes.append(node)
                del self._tengu_flow_analyer._klt_analyzer.nodes[self._tengu_flow_analyer._klt_analyzer.nodes.index(node)]

        for tracklet in self._tracklets:
            # obsolete if one of its nodes has left
            for node in tracklet._validated_nodes:
                if node.has_left:
                    self.logger.debug('removing {}, node {} has left'.format(tracklet, node))
                    tracklet.mark_left()
                    break

        self.detected_node_set = self.detected_node_set - obsolete_nodes

    def ignore_tracklet(self, tracklet):
        ignore_tracklet = False
        if self._ignore_direction_ranges is not None:
            if tracklet.direction is None:
                self.logger.debug('{} has no direction yet, will be ignored'.format(tracklet))
                ignore_tracklet = True
            else:
                for ignore_direction_range in self._ignore_direction_ranges:
<<<<<<< HEAD
                    if tracklet.direction >= ignore_direction_range[0] and tracklet.direction < ignore_direction_range[1]:
=======
                    if tracklet.direction >= ignore_direction_ranges[0] and tracklet.direction < ignore_direction_ranges[1]:
                        self.logger.debug('{} is moving towards the direction between ignored ranges'.format(tracklet))
>>>>>>> cd78fafd
                        ignore_tracklet = True
                        break
        return ignore_tracklet

    def draw_detected_node_set(self):
        for node in self._tengu_flow_analyer._klt_analyzer.nodes:
            cv2.circle(self.debug, node.tr[-1], 5, 128, -1)

        for tracklet in self._tracklets:
            node_cluster = tracklet.last_assignment
            rect = node_cluster.rect_from_group()
            cv2.rectangle(self.debug, (rect[0], rect[1]), (rect[0]+rect[2], rect[1]+rect[3]), 255, 3)
            for node in tracklet._validated_nodes:
                cv2.circle(self.debug, node.tr[-1], 5, 256, -1)
            if tracklet.direction is not None:
                diameter = min(50, tracklet.last_movement)
                color = 0 if self.ignore_tracklet(tracklet) else 255
                cv2.arrowedLine(self.debug, tracklet.center, (tracklet.center[0] + int((math.cos(tracklet.direction) * diameter)), tracklet.center[1] + int(math.sin(tracklet.direction) * diameter)), color)
                draw_str(self.debug, tracklet.center, '{}'.format(tracklet.direction))<|MERGE_RESOLUTION|>--- conflicted
+++ resolved
@@ -486,12 +486,8 @@
                 ignore_tracklet = True
             else:
                 for ignore_direction_range in self._ignore_direction_ranges:
-<<<<<<< HEAD
                     if tracklet.direction >= ignore_direction_range[0] and tracklet.direction < ignore_direction_range[1]:
-=======
-                    if tracklet.direction >= ignore_direction_ranges[0] and tracklet.direction < ignore_direction_ranges[1]:
                         self.logger.debug('{} is moving towards the direction between ignored ranges'.format(tracklet))
->>>>>>> cd78fafd
                         ignore_tracklet = True
                         break
         return ignore_tracklet
