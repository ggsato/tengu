#!/usr/bin/env python
# -*- coding: utf-8 -*-

import logging, math, time
from sets import Set
from operator import attrgetter

import cv2
import numpy as np

from scipy.optimize import linear_sum_assignment

from ..tengu_flow_analyzer import KLTAnalyzer, TenguNode
from ..tengu_tracker import TenguTracker, Tracklet, TenguCostMatrix
from ..common import draw_str

"""
This tracker represents a list of optical flow trackes as a weighed undirected graph.
Each track is a vertex, and between which an edge is created if any two vertices exist in a same detection.
The number of such co-existence is counted as its weight.

Then, such a graph is somehow clustered to represent an object.
One way is Spectral Clustering by generating Laplacian matrix of the graph.
But it is hard to know the number of clusters beforehand, so this is not ideal.

So, a different approach was taken here. Girvan and Newman's community detection.
The algorithm is available as centrality.girvan_newman in networkx(since 2.0).

Once a graph is clustered into sets of vertices(optical flow tracks), 
a cost matrix is calculated for assignments.
"""

class ClusteredKLTTracklet(Tracklet):

    def __init__(self, tracker, keep_lost_tracklet=False):
        super(ClusteredKLTTracklet, self).__init__()
        self._direction = None
        self.tracker = tracker
        self._keep_lost_tracklet = keep_lost_tracklet
        self._rect = None
        self._hist = None
        self._centers = []
        self._validated_nodes = Set([])

    @property
    def rect(self):
        """
        an internal rect is updated with or without assignment as follows:
        1. with assignment
            rect <= detection
        2. without assignment
            2-0: update its position by valid ndoes
            2-1: no valid nodes anymore, only one assignment is available
                rect <= NO UPDATE
            2-2: 2 detections are available
                rect <= two previous rects
        """
        return self._rect

    def similarity(self, assignment):
        """
        calculate similarity of assignment to self
        1. rect similarity(position, size similrity)
        2. histogram similarity
        """


        if self._rect is None:
            # this means this is called for the first time
            assignment.hist, assignment.img = self.histogram(assignment.detection)
            return 1.0

        # 1. rect similarity
        rect_similarity = TenguTracker.calculate_overlap_ratio(self._rect, assignment.detection)

        # 2. histogram similarity
        hist0 = self._hist
        hist1, assignment.img = self.histogram(assignment.detection)
        assignment.hist = hist1
        hist_similarity = cv2.compareHist(hist0, hist1, cv2.HISTCMP_CORREL)

        disable_similarity = False
        if disable_similarity:
            rect_similarity = 1.0
            hist_similarity = 1.0

        similarity = [rect_similarity, hist_similarity]
        
        self.logger.debug('similarity = {}'.format(similarity))

        return min(similarity)

    def histogram(self, rect):
        frame = self.tracker._tengu_flow_analyer._klt_analyzer.last_frame
        bigger_ratio = 0.0
        from_y = int(rect[1])
        from_y = max(0, int(from_y - rect[3] * bigger_ratio))
        to_y = int(rect[1]+rect[3])
        to_y = min(frame.shape[0], int(to_y + rect[3] * bigger_ratio))
        from_x = int(rect[0])
        from_x = max(0, int(from_x - rect[2] * bigger_ratio))
        to_x = int(rect[0]+rect[3])
        to_x = min(frame.shape[1], int(to_x + rect[2] * bigger_ratio))
        img = frame[from_y:to_y, from_x:to_x, :]
        hist = cv2.calcHist([img], [0, 1, 2], None, [32, 32, 32], [0, 256, 0, 256, 0, 256])
        cv2.normalize(hist, hist)
        flattened = hist.flatten()
        return flattened, img.copy()

    def last_movement(self):
        if len(self._centers) < TenguNode._min_length:
            # no speed calculation possible
            return None

        pos_last = self._centers[-1]
        pos_first = self._centers[0]

        # direction
        # atan results is between -pi and pi
        self._direction = math.atan2(pos_last[1] - pos_first[1], pos_last[0] - pos_first[0])

        return [(pos_last[0]-pos_first[0])/TenguNode._min_length, (pos_last[1]-pos_first[1])/TenguNode._min_length]

    @property
    def direction(self):
        return self._direction

    def update_properties(self, lost=True):
        assignment = self._assignments[-1]
        self._movement = self.last_movement()
        new_confidence = self.similarity(assignment)
        if new_confidence < self._confidence:
            # instead of directly replacing the value, use decay
            self._confidence = self._confidence * Tracklet._estimation_decay
        else:
            self._confidence = new_confidence
        # rect has to be updated after similarity calculation
        self._rect = assignment.detection
        self._hist = assignment.hist
        self._centers.append(NodeCluster.center(self._rect))
        # to get a stable direction, keep all the centers
        #if len(self._centers) > TenguNode._min_length:
        #    del self._centers[0]
        if not lost or self._keep_lost_tracklet:
            self._last_updated_at = TenguTracker._global_updates

    def update_with_assignment(self, assignment, class_name):
        if len(self._assignments) > 0:
            self.logger.debug('{}@{}: updating with {} from {} at {}'.format(id(self), self.obj_id, assignment, self._assignments[-1], self._last_updated_at))

        # check ownership
        owned = []
        for node in assignment.group:
            if node.owner is not None:
                if node.owner != self:
                    continue
                else:
                    # already owned
                    owned.append(node)
            else:
                node.set_owner(self)
                owned.append(node)
        assignment.group = owned

        if len(self._assignments) > 0 and self.similarity(assignment) < Tracklet._min_confidence:
            # do not accept this
            self.update_without_assignment()
        else:
            # update
            self._assignments.append(assignment)
            self._validated_nodes = Set(assignment.group)
            self.update_properties(lost=False)
            self.recent_updates_by('1')
            if not self._class_map.has_key(class_name):
                self._class_map[class_name] = 0
            self._class_map[class_name] += 1

    def update_without_assignment(self):
        """
        no update was available
        so create a possible assignment to update
        """

        self.logger.debug('updating without {}@{}'.format(id(self), self.obj_id))

        if len(self._validated_nodes) > 0:
            empty = NodeCluster(self._validated_nodes, None)
            next_rect = empty.estinamte_next_rect(self._rect)
            if next_rect is None:
                self.recent_updates_by('2-0x')
            else:
                empty.detection = next_rect
                self._assignments.append(empty)
                self.update_properties()
                self.recent_updates_by('2-0')
        else:
            # pattern 2
            self.recent_updates_by('2-1')
        
        self.validate_nodes()

    def validate_nodes(self):
        """
        check and merge valid nodes
        """
        latest_set = Set(self._assignments[-1].group)
        if self._validated_nodes is None:
            self._validated_nodes = latest_set
            return

        # check
        validated = Set([])
        for node in self._validated_nodes:
            # in the first place, remove if outdated
            if node.last_updated_at != TenguTracker._global_updates-1:
                continue 
            if node in validated:
                continue
            # then, find at least one similar node
            for another in self._validated_nodes:
                if node == another:
                    continue
                if another.last_updated_at != TenguTracker._global_updates-1:
                    continue 
                similarity = node.similarity(another)
                if min(similarity) >=  ClusteredKLTTracker._minimum_node_similarity:
                    # found one
                    validated = validated | Set([node, another])
                    break
        self._validated_nodes = validated

    def cropped_images(self, max_size):
        """get intermediate images
        """
        cropped_images = []
        use_intermediate = False
        if use_intermediate:
            diff = len(self._assignments) - max_size
            offset = 0
            if diff > 0:
                # take intermediate images
                offset = diff / 2
            index = 1
            while index <= max_size and (index+offset) <= len(self._assignments):
                assignment = self._assignments[-1*(index+offset)]
                if hasattr(assignment, 'img') and assignment.img is not None:
                    cropped_images.append(assignment.img)
                index += 1
        else:
            # use from the first
            index = 0
            while len(cropped_images) < len(self._assignments) and len(cropped_images) < max_size:
                assignment = self._assignments[index]
                if hasattr(assignment, 'img') and assignment.img is not None:
                    cropped_images.append(assignment.img)
                index += 1

        return cropped_images

class NodeCluster(object):

    _min_rect_length = 10

    def __init__(self, group, detection):
        super(NodeCluster, self).__init__()
        self.logger = logging.getLogger(__name__)
        self.group = group
        self.detection = detection
        self.hist = None

    def __repr__(self):
        return '{} nodes of {}, detection={}'.format(len(self.group), self.group, self.detection)

    def rect_from_group(self):
        # larget enough value
        left = 10000
        top = 10000
        # small enough value
        right = 0
        bottom = 0
        for node in self.group:
            x, y = node.tr[-1]
            if x < left:
                left = x
            if x > right:
                right = x

            if y < top:
                top = y
            if y > bottom:
                bottom = y
        return (int(left), int(top), int(right-left), int(bottom-top))

    def avg_movement(self):
        total_move_x = 0
        total_move_y = 0
        valid = 0
        for node in self.group:
            movement = node.last_move()
            if movement is None:
                continue

            total_move_x += movement[0]
            total_move_y += movement[1]
            valid += 1

        if valid == 0:
            return None

        return [total_move_x/valid, total_move_y/valid]

    def estinamte_next_rect(self, current_rect):
        """ estimate the next rect from the movement of pixels
        """
        avg_movement = self.avg_movement()
        if avg_movement is None or avg_movement[0] < 1 or avg_movement[1] < 1:
            # this is stationally
            self.logger.debug('stationally cluster, estimate the same rect as prev')
            return current_rect
        else:
            self.logger.debug('avg_move is {}, not stationally, estimating next rect...'.format(avg_movement))

        total_moves = []
        for node in self.group:
            if len(node.tr) == 1:
                continue
            prev = node.tr[-1]
            prev2 = node.tr[-2]

            move = [prev[0]-prev2[0], prev[1]-prev2[1]]
            total_moves.append(move)

        if len(total_moves) == 0:
            return None

        total_moves_sum = [0, 0]
        for move in total_moves:
            total_moves_sum[0] += move[0]
            total_moves_sum[1] += move[1]

        next_rect = (current_rect[0] + int(total_moves_sum[0]/len(total_moves_sum)), current_rect[1] + int(total_moves_sum[1]/len(total_moves_sum)), current_rect[2], current_rect[3])
        self.logger.debug('next rect {} was estimated from {}'.format(next_rect, current_rect))
        return next_rect

    @staticmethod
    def center(rect):
        return (rect[0]+int(rect[2]/2), rect[1]+int(rect[3]/2))

class ClusteredKLTTracker(TenguTracker):

    _minimum_community_size = 2
    _minimum_node_similarity = 0.5
    
    def __init__(self, keep_lost_tracklet=False, ignore_direction_ranges=None, **kwargs):
        super(ClusteredKLTTracker, self).__init__(**kwargs)
        self._keep_lost_tracklet = keep_lost_tracklet
        # (start, end], -pi <= ignored_range < pi
        self._ignore_direction_ranges = ignore_direction_ranges
        self._tengu_flow_analyer = None
        self.detected_node_set = Set([])
        self.detection_node_map = None
        self.debug = None

    def prepare_updates(self, detections):

        if self._tengu_flow_analyer._klt_analyzer.draw_flows:
            # this is a debug mode
            self.debug = self._tengu_flow_analyer._klt_analyzer.prev_gray.copy()

        start = time.time()

        # update node and edge(add, remove)
        self.update_detected_node_set()
        lap1 = time.time()
        self.logger.debug('udpate_detected_node_set took {} s'.format(lap1 - start))

        # update weights
        self.detection_node_map = self.update_detection_node_map(detections)
        lap2 = time.time()
        self.logger.debug('update_detection_node_map took {} s'.format(lap2 - lap1))

        end = time.time()
        self.logger.debug('prepare_updates took {} s'.format(end - start))

        # update
        self._tengu_flow_analyer._klt_analyzer.last_detections = detections

        if self._tengu_flow_analyer._klt_analyzer.draw_flows:
            self.draw_detected_node_set()
            cv2.imshow('Clustered KLT Debug', self.debug)

    def initialize_tracklets(self, detections, class_names):
        
        self.prepare_updates(detections)

        for d, detection in enumerate(detections):
            self._tracklets.append(self.new_tracklet(detection, class_names[d]))

    def new_tracklet(self, assignment, class_name):
        to = ClusteredKLTTracklet(self, keep_lost_tracklet=self._keep_lost_tracklet)
        to.update_with_assignment(NodeCluster(self.detection_node_map[assignment], assignment), class_name)
        return to

    def update_detected_node_set(self):
        
        nodes = self._tengu_flow_analyer._klt_analyzer.nodes
        self.logger.debug('updating detected_node_set with {} nodes, and {} detected_node_set nodes'.format(len(nodes), len(self.detected_node_set)))

        # remove
        removed_nodes = self._tengu_flow_analyer._klt_analyzer.last_removed_nodes
        for removed_node in removed_nodes:
            self.detected_node_set.discard(removed_node)

    def update_detection_node_map(self, detections):
        
        detection_node_map = {}
        for detection in detections:
            detection_node_map[detection] = []
        nodes = self._tengu_flow_analyer._klt_analyzer.nodes
        for node in nodes:
            for detection in detections:
                if node.inside_rect(detection):
                    if not node in self.detected_node_set:
                        self.detected_node_set.add(node)
                    else:
                        node.update_last_detected(detection)
                    detection_node_map[detection].append(node)

        for detection in detection_node_map:
            in_nodes = detection_node_map[detection]
            self.logger.debug('found {} in-nodes in {}'.format(len(in_nodes), detection))

        return detection_node_map

    def assign_new_to_tracklet(self, new_assignment, class_name, tracklet):
        if new_assignment is None:
            tracklet.update_without_assignment()
        else:
            tracklet.update_with_assignment(NodeCluster(self.detection_node_map[new_assignment], new_assignment), class_name)

    def obsolete_trackings(self):

        # obsolete trackings
        super(ClusteredKLTTracker, self).obsolete_trackings()

        # obsolete detected nodes
        obsolete_nodes = Set([])
        for node in self.detected_node_set:
            diff = TenguTracker._global_updates - node.last_detected_at
            if diff > self._obsoletion:
                # node is obsolete
                obsolete_nodes.add(node)
                # REMARKS: THIS IS UGLY, ISOLATE ASAP
                if node in self._tengu_flow_analyer._klt_analyzer._last_removed_nodes:
                    # this node was already removed, nothing to do
                    pass
                else:
                    # remove from sceneanalyzer as well
                    self._tengu_flow_analyer._klt_analyzer._last_removed_nodes.append(node)
                    del self._tengu_flow_analyer._klt_analyzer.nodes[self._tengu_flow_analyer._klt_analyzer.nodes.index(node)]
                self.logger.debug('removed obsolete node due to diff = {}'.format(diff))

        # REMARKS: THIS IS UGLY, TOO
        for node in self._tengu_flow_analyer._klt_analyzer.nodes:
            diff = TenguTracker._global_updates - node.last_detected_at
            if diff > self._obsoletion:
                # remove from sceneanalyzer as well
                self._tengu_flow_analyer._klt_analyzer._last_removed_nodes.append(node)
                del self._tengu_flow_analyer._klt_analyzer.nodes[self._tengu_flow_analyer._klt_analyzer.nodes.index(node)]

        for tracklet in self._tracklets:
            # obsolete if one of its nodes has left
            for node in tracklet._validated_nodes:
                if node.has_left:
                    self.logger.debug('removing {}, node {} has left'.format(tracklet, node))
                    tracklet.mark_left()
                    break

        self.detected_node_set = self.detected_node_set - obsolete_nodes

    def ignore_tracklet(self, tracklet):
        ignore_tracklet = False
        if self._ignore_direction_ranges is not None:
            if tracklet.direction is None:
                self.logger.debug('{} has no direction yet, will be ignored'.format(tracklet))
                ignore_tracklet = True
<<<<<<< HEAD
            elif tracklet.direction >= self._ignore_direction_range[0] and tracklet.direction < self._ignore_direction_range[1]:
                self.logger.debug('{} is moving towards the direction between ignored ranges'.format(tracklet))
                ignore_tracklet = True
=======
            else:
                for ignore_direction_range in self._ignore_direction_ranges:
                    if tracklet.direction >= ignore_direction_ranges[0] and tracklet.direction < ignore_direction_ranges[1]:
                        ignore_tracklet = True
                        break
>>>>>>> 20a0d2d5
        return ignore_tracklet

    def draw_detected_node_set(self):
        for node in self._tengu_flow_analyer._klt_analyzer.nodes:
            cv2.circle(self.debug, node.tr[-1], 5, 128, -1)

        for tracklet in self._tracklets:
            node_cluster = tracklet.last_assignment
            rect = node_cluster.rect_from_group()
            cv2.rectangle(self.debug, (rect[0], rect[1]), (rect[0]+rect[2], rect[1]+rect[3]), 255, 3)
            for node in tracklet._validated_nodes:
                cv2.circle(self.debug, node.tr[-1], 5, 256, -1)
            if tracklet.direction is not None:
                diameter = min(50, tracklet.last_movement)
                color = 0 if self.ignore_tracklet(tracklet) else 255
                cv2.arrowedLine(self.debug, tracklet.center, (tracklet.center[0] + int((math.cos(tracklet.direction) * diameter)), tracklet.center[1] + int(math.sin(tracklet.direction) * diameter)), color)
                draw_str(self.debug, tracklet.center, '{}'.format(tracklet.direction))<|MERGE_RESOLUTION|>--- conflicted
+++ resolved
@@ -484,17 +484,12 @@
             if tracklet.direction is None:
                 self.logger.debug('{} has no direction yet, will be ignored'.format(tracklet))
                 ignore_tracklet = True
-<<<<<<< HEAD
-            elif tracklet.direction >= self._ignore_direction_range[0] and tracklet.direction < self._ignore_direction_range[1]:
-                self.logger.debug('{} is moving towards the direction between ignored ranges'.format(tracklet))
-                ignore_tracklet = True
-=======
             else:
                 for ignore_direction_range in self._ignore_direction_ranges:
                     if tracklet.direction >= ignore_direction_ranges[0] and tracklet.direction < ignore_direction_ranges[1]:
+                        self.logger.debug('{} is moving towards the direction between ignored ranges'.format(tracklet))
                         ignore_tracklet = True
                         break
->>>>>>> 20a0d2d5
         return ignore_tracklet
 
     def draw_detected_node_set(self):
